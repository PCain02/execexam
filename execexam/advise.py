"""Offer advice through the use of the LLM-Based mentoring system."""

import random
import socket
import sys
from typing import List, Optional

import openai
import validators
from rich.console import Console
from rich.markdown import Markdown
from rich.panel import Panel

from . import enumerations
from .exceptions import get_litellm_traceback


def load_litellm() -> None:
    """Load the litellm module."""
    # note that the purpose of this function is
    # to allow the loading of the litellm module
    # to take place in a separate thread, thus
    # ensuring that the main interface is not blocked
    global litellm  # noqa: PLW0602
    global completion  # noqa: PLW0603
    from litellm import completion


def validate_url(value: str) -> bool:
    """Validate a URL given as a string using the validators library."""
    if not validators.url(value):
        return False
    return True


<<<<<<< HEAD
=======
def handle_connection_error(console: Console) -> None:
    """Handle connection error."""
    # Print an error message stating there's issues with connecting to the api server.
    console.print(
        "[bold red]Error: Unable to connect to the API server.[/bold red]"
    )
    # Print a troubleshooting message.
    console.print(
        "Please check your network connection and ensure the API server is reachable."
    )


>>>>>>> 42a6d205
def check_internet_connection(timeout: int = 5) -> bool:
    """Check if the system has an active internet connection."""
    # List of well-known DNS servers to test connectivity
    dns_servers = [
        ("8.8.8.8", 53),  # Google DNS
        ("1.1.1.1", 53),  # Cloudflare DNS
        ("9.9.9.9", 53),  # Quad9 DNS
        ("208.67.222.222", 53),  # OpenDNS
    ]
    # Randomly select a DNS server from the list
    server = random.choice(dns_servers)
    try:
        # Attempt to create a socket connection to the selected DNS server
        socket.create_connection(server, timeout=timeout)
        # If the connection is successful, return True indicating internet is available.
        return True
    # If an OSError is raised, it indicates that the connection attempt failed.
    # This could be due to no internet connection or network issues.
    except OSError:
        # Return False indicating that the internet connection is not available.
        return False


def check_advice_model(
    console: Console,
    report: Optional[List[enumerations.ReportType]],
    advice_model: str,
) -> None:
    """Check if the advice request is valid because a model was specified."""
    if (
        report is not None
        and (
            enumerations.ReportType.testadvice in report
            or enumerations.ReportType.all in report
        )
        and advice_model is None
    ):
        console.print()
        console.print(
            "[red]The --advice-model option is required when --report includes 'advice' or 'all'"
        )


def check_advice_server(
    console: Console,
    report: Optional[List[enumerations.ReportType]],
    advice_method: str,
    advice_server: str,
) -> None:
    """Check if the advice request is valid because a server was specified."""
    if (
        report is not None
        and (
            enumerations.ReportType.testadvice in report
            or enumerations.ReportType.all in report
        )
        and advice_method == enumerations.AdviceMethod.api_server
        and advice_server is None
    ):
        console.print()
        console.print(
            "[red]The --advice-server option is required when --advice-method is 'api_server'"
        )
    elif (
        report is not None
        and (
            enumerations.ReportType.testadvice in report
            or enumerations.ReportType.all in report
        )
        and advice_method == enumerations.AdviceMethod.api_server
        and not validate_url(advice_server)
    ):
        console.print()
        console.print(
            "[red]The --advice-server option did not specify a valid URL"
        )


def fix_failures(  # noqa: PLR0913
    console: Console,
    filtered_test_output: str,
    exec_exam_test_assertion_details: str,
    test_overview: str,
    failing_test_details: str,
    failing_test_code: str,
    advice_method: enumerations.AdviceMethod,
    advice_model: str,
    advice_server: str,
    syntax_theme: enumerations.Theme,
    fancy: bool = True,
):
    """Offer advice through the use of the LLM-based mentoring system."""
    if not check_internet_connection():
        # If there is no internet connection, handle the connection error.
        # Call the handle_connection_error function
        handle_connection_error(console)
        return
<<<<<<< HEAD
    try:
        with console.status(
            "[bold green] Getting Feedback from ExecExam's Coding Mentor"
        ):
            test_overview = (
                filtered_test_output + exec_exam_test_assertion_details
=======
    with console.status(
        "[bold green] Getting Feedback from ExecExam's Coding Mentor"
    ):
        # the test overview is a string that contains both
        # the filtered test output and the details about the passing
        # and failing assertions in the test cases
        test_overview = filtered_test_output + exec_exam_test_assertion_details
        # create an LLM debugging request that contains all of the
        # information that is needed to provide advice about how
        # to fix the bug(s) in the program that are part of an
        # executable examination; note that, essentially, an
        # examination consists of Python functions that a student
        # must complete and then test cases that confirm the correctness
        # of the functions that are implemented; note also that
        # ExecExam has a Pytest plugin that collects additional details
        llm_debugging_request = (
            "I am an undergraduate student completing a programming examination."
            + "You may never make suggestions to change the source code of the test cases."
            + "Always make suggestions about how to improve the Python source code of the program under test."
            + "Always give Python code in a Markdown fenced code block with your suggested program."
            + "Always start your response with a friendly greeting and overview of what you will provide."
            + "Always conclude by saying that you are making a helpful suggestion but could be wrong."
            + "Always be helpful, upbeat, friendly, encouraging, and concise when making a response."
            + "Your task is to suggest, in a step-by-step fashion, how to fix the bug(s) in the program?"
            + "What follows is all of the information you need to complete the debugging task."
            + f"Here is the test overview with test output and details about test assertions: {test_overview}"
            + f"Here is a brief overview of the test failure information: {failing_test_details}"
            + f"Here is the source code for the one or more failing test(s): {failing_test_code}"
        )
        # the API key approach expects that the person running the execexam
        # tool has specified an API key for a support cloud-based LLM system
        if advice_method == enumerations.AdviceMethod.api_key:
            # submit the debugging request to the LLM-based mentoring system
            response = completion(  # type: ignore
                model=advice_model,
                messages=[{"role": "user", "content": llm_debugging_request}],
>>>>>>> 42a6d205
            )
            llm_debugging_request = (
                "I am an undergraduate student completing a programming examination."
                + " You may never make suggestions to change the source code of the test cases."
                + " Always make suggestions about how to improve the Python source code of the program under test."
                + " Always give Python code in a Markdown fenced code block with your suggested program."
                + " Always start your response with a friendly greeting and overview of what you will provide."
                + " Always conclude by saying that you are making a helpful suggestion but could be wrong."
                + " Always be helpful, upbeat, friendly, encouraging, and concise when making a response."
                + " Your task is to suggest, in a step-by-step fashion, how to fix the bug(s) in the program?"
                + f" Here is the test overview with test output and details about test assertions: {test_overview}"
                + f" Here is a brief overview of the test failure information: {failing_test_details}"
                + f" Here is the source code for the one or more failing test(s): {failing_test_code}"
            )

            if advice_method == enumerations.AdviceMethod.api_key:
                # Submit the debugging request to the LLM-based mentoring system
                response = completion(  # type: ignore
                    model=advice_model,
                    messages=[
                        {"role": "user", "content": llm_debugging_request}
                    ],
                )
                # Display the advice from the LLM-based mentoring system
                if fancy:
                    console.print(
                        Panel(
                            Markdown(
                                str(response.choices[0].message.content),  # type: ignore
                            ),
                            expand=False,
                            title="Advice from ExecExam's Coding Mentor (API Key)",
                            padding=1,
                        )
                    )
                else:
                    console.print(
                        Markdown(
                            str(response.choices[0].message.content),  # type: ignore
                        ),
                    )
                    console.print()

            elif advice_method == enumerations.AdviceMethod.api_server:
                # Use the OpenAI approach to submit the debugging request
                client = openai.OpenAI(
                    api_key="anything", base_url=advice_server
                )
                response = client.chat.completions.create(
                    model=advice_model,
                    messages=[
                        {"role": "user", "content": llm_debugging_request}
                    ],
                )
                if fancy:
                    console.print(
                        Panel(
                            Markdown(
                                str(response.choices[0].message.content),
                                code_theme=syntax_theme.value,
                            ),
                            expand=False,
                            title="Advice from ExecExam's Coding Mentor (API Server)",
                            padding=1,
                        )
                    )
                else:
                    console.print(
                        Markdown(
                            str(response.choices[0].message.content),  # type: ignore
                        ),
                    )
                    console.print()
    except Exception:
        get_litellm_traceback()<|MERGE_RESOLUTION|>--- conflicted
+++ resolved
@@ -33,8 +33,6 @@
     return True
 
 
-<<<<<<< HEAD
-=======
 def handle_connection_error(console: Console) -> None:
     """Handle connection error."""
     # Print an error message stating there's issues with connecting to the api server.
@@ -47,7 +45,6 @@
     )
 
 
->>>>>>> 42a6d205
 def check_internet_connection(timeout: int = 5) -> bool:
     """Check if the system has an active internet connection."""
     # List of well-known DNS servers to test connectivity
@@ -145,14 +142,6 @@
         # Call the handle_connection_error function
         handle_connection_error(console)
         return
-<<<<<<< HEAD
-    try:
-        with console.status(
-            "[bold green] Getting Feedback from ExecExam's Coding Mentor"
-        ):
-            test_overview = (
-                filtered_test_output + exec_exam_test_assertion_details
-=======
     with console.status(
         "[bold green] Getting Feedback from ExecExam's Coding Mentor"
     ):
@@ -189,7 +178,6 @@
             response = completion(  # type: ignore
                 model=advice_model,
                 messages=[{"role": "user", "content": llm_debugging_request}],
->>>>>>> 42a6d205
             )
             llm_debugging_request = (
                 "I am an undergraduate student completing a programming examination."
