--- conflicted
+++ resolved
@@ -42,53 +42,6 @@
     # Define the workflow steps
     steps:
     # Checkout the code of the repository
-<<<<<<< HEAD
-        - name: Check out Repository Code
-          uses: actions/checkout@v3
-          with:
-            fetch-depth: 0
-        # Setup Python for the current language version
-        - name: Setup Python ${{ matrix.python-version }}
-          if: always()
-          uses: actions/setup-python@v4
-          with:
-            python-version: ${{ matrix.python-version }}
-        # Install pip
-        - name: Install Pip
-          if: always()
-          run: |
-            python -m pip install --upgrade pip
-        # Install poetry
-        - name: Install Poetry
-          if: always()
-          uses: abatilo/actions-poetry@v2.0.0
-          with:
-            poetry-version: 1.8.3
-        # Install dependencies
-        - name: Install dependencies
-          if: always()
-          run: |
-            poetry install
-        # Run the linters
-        - name: Run Linters
-          if: always()
-          run: |
-            # install ruff directly instead of managing
-            # it as a dependency with Poetry since ruff
-            # does not (always) install correctly
-            # through Poetry on NixOS
-            pipx install ruff
-            poetry run task lint
-        # Run the tests
-        - name: Run Tests
-          if: always()
-          run: |
-            # do not run the Hypothesis-based fuzz tests
-            # because they sometimes take longer to run
-            # on Windows and MacOS and this creates errors
-            poetry run task test
-            poetry run task coverage
-=======
       - name: Check out Repository Code
         uses: actions/checkout@v3
         with:
@@ -127,5 +80,4 @@
       # Generate badges
       - name: Generate Coverage and Version Badges
         run: |
-          poetry run python scripts/badges.py
->>>>>>> 0a963ec0
+          poetry run python scripts/badges.py